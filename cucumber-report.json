--- conflicted
+++ resolved
@@ -1,10 +1,8 @@
 [
   {
-<<<<<<< HEAD
-    "description": "    As a user\n    I want login into applications now one",
-=======
+
     "description": "    As a user\n    I want login into applications now",
->>>>>>> 88600dbd
+
     "elements": [
       {
         "description": "",
